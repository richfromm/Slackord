# Please note: Slackord 2 is out! 
You can get it here: https://github.com/thomasloupe/Slackord2

# Slackord 1.0 by Thomas Loupe

A Discord bot that imports Slack-exported JSON chat history to a Discord channel.
Download the latest executable here: https://github.com/thomasloupe/Slackord/releases/.

Alternatively, you can download the slackord.py script here and run it directly in Python: https://github.com/thomasloupe/Slackord/blob/master/slackord.py.

# Instructions:

1. Export your Slack data as JSON.  Note that only public channels are
   included if you have the Free or Pro version. You need a Business+
   or Enterprise Grid plan to export private channels and direct
   messages (DMs).
   https://slack.com/help/articles/201658943-Export-your-workspace-data
1. Set up Discord bot and create a token here https://discordapp.com/developers/applications/.
1. Clone this repo or download the python file. `git clone `
1. Make sure you've installed Python3+ from https://www.python.org/downloads/. Tkinter comes bundled with Mac/Windows Python releases.
1. Install the Discord python wrapper/tk:

Ubuntu:
```
sudo apt-get install -y python3 python3-pip python-tk; python3 -m pip install discord.py
```

RHEL/Centos:
```
sudo yum install -y python3 tkinter python3-pip; python3 -m pip install discord.py
```

Mac:
```
<<<<<<< HEAD
sudo curl https://bootstrap.pypa.io/get-pip.py | python3
pip3 install discord.py
=======
sudo curl https://bootstrap.pypa.io/get-pip.py | python3; pip3 install discord.py
>>>>>>> 6851729f
```
or if using Homebrew:
```
brew install python-tk.
```

Windows:
```
curl https://bootstrap.pypa.io/get-pip.py -o get-pip.py
python get-pip.py
pip install discord.py
```

5. Run the Slackord executable file, or run Python script by with `python3 slackord.py`, or `py slackord.py`.
6. Click "Import JSON File", browse and select the Slack chat file you wish to import to Discord.
7. Click "Enter Bot Token" and paste your bot's token into the field and press enter.
8. Enter any Discord channel and type !slackord. Messages will now post to that channel.<|MERGE_RESOLUTION|>--- conflicted
+++ resolved
@@ -32,12 +32,7 @@
 
 Mac:
 ```
-<<<<<<< HEAD
-sudo curl https://bootstrap.pypa.io/get-pip.py | python3
-pip3 install discord.py
-=======
 sudo curl https://bootstrap.pypa.io/get-pip.py | python3; pip3 install discord.py
->>>>>>> 6851729f
 ```
 or if using Homebrew:
 ```
